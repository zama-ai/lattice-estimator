--- conflicted
+++ resolved
@@ -366,17 +366,12 @@
 
 
         """
-<<<<<<< HEAD
         print(f"beta={type(beta)}:{beta}, d={type(d)}:{d}")
-        if N == 1:  # just call SVP
-            return 1.0, self(beta, 1), 1
-=======
         if N == 1:
             if preprocess:
                 return 1.0, self(beta, d, B=B), 1
             else:
                 return 1.0, 1, 1
->>>>>>> 6fb7f687
         elif N is None:
             N = floor(2 ** (0.2075 * beta))  # pick something
 
@@ -735,29 +730,16 @@
 
         # ~ EXAMPLES::
 
-<<<<<<< HEAD
             # ~ >>> from estimator.reduction import RC
             # ~ >>> RC.Kyber.short_vectors(100, 500, 1)
-            # ~ (1.0, 351964.058115432, 1)
+            # ~ (1.0, 2.385337497510881e+17, 1)
             # ~ >>> RC.Kyber.short_vectors(100, 500)
-            # ~ (1.1547, 1.532...e9, 9)
+            # ~ (1.1547, 2.385337497510881e+17, 176584)
             # ~ >>> RC.Kyber.short_vectors(100, 500, 1000)
-            # ~ (1.1547, 1.716...e11, 1008)
+            # ~ (1.1547, 2.385337497510881e+17, 176584)
 
         # ~ """
-        # ~ return self._short_vectors_sieve(floor(self.d4f(beta)), d, N)
-=======
-            >>> from estimator.reduction import RC
-            >>> RC.Kyber.short_vectors(100, 500, 1)
-            (1.0, 2.385337497510881e+17, 1)
-            >>> RC.Kyber.short_vectors(100, 500)
-            (1.1547, 2.385337497510881e+17, 176584)
-            >>> RC.Kyber.short_vectors(100, 500, 1000)
-            (1.1547, 2.385337497510881e+17, 176584)
-
-        """
-        return self._short_vectors_sieve(beta - floor(self.d4f(beta)), d, N)
->>>>>>> 6fb7f687
+        # ~ return self._short_vectors_sieve(beta - floor(self.d4f(beta)), d, N)
 
 
 def cost(cost_model, beta, d, B=None, predicate=None, **kwds):
